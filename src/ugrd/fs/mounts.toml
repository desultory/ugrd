binaries = [
  "lsblk",
  "blkid",
  "mount",
  "sleep",
  "umount",
  "mkdir",
]

mount_wait = false
mount_retries = 5
autodetect_root = true
autodetect_root_dm = true
autodetect_root_luks = true
autodetect_root_lvm = true
autodetect_root_raid = true
autodetect_init_mount = true
late_fstab = "/etc/fstab.late"

[imports.config_processing]
"ugrd.fs.mounts" = [ "_process_mounts_multi", "_process_late_mounts_multi", "_process_mount_timeout" ]

[imports.build_pre]
"ugrd.fs.mounts" = [ "get_mounts_info", "get_virtual_block_info", "get_blkid_info",
		     "autodetect_root", "autodetect_mounts", "autodetect_root_dm", "autodetect_init_mount" ]

[imports.build_tasks]
"ugrd.fs.mounts" = [ "export_mount_info", "export_root_target" ]

[imports.build_final]
"ugrd.fs.mounts" = [ "generate_fstab" ]

[imports.init_pre]
"ugrd.fs.mounts" = [ "mount_base" ]

[imports.init_early]
<<<<<<< HEAD
"ugrd.fs.mounts" = [ "remake_mountpoints", "mount_fstab" ]
=======
"ugrd.fs.mounts" = [ "mount_fstab" ]
>>>>>>> e519f9e4

[imports.functions]
"ugrd.fs.mounts" = [ "mount_root" ]

[imports.init_mount_late]
"ugrd.fs.mounts" = [ "mount_late" ]

[custom_parameters]
mounts = "dict"  # Add the mounts property, used to define the mounts to be made in the fstab
late_mounts = "dict"  # Like mounts, but run after the root is mounted
late_fstab = "str"  # The path to the late_fstab file
auto_mounts = "NoDupFlatList"  # A list of mounts to be automatically added to the mounts list
mount_wait = "bool"  # Add the mount_wait property, if defined, user input will be required before attempting to mount entries
mount_timeout = "float"  # Add the mount_timeout property, used to define the timeout for mount_wait
mount_retries = "int"  # The number of times to re-attempt mounting the fstab
mount_cmd = "str"  # The mount command called by mount_root, can be overridden
autodetect_root = "bool"  # Add the autodetect_root property, if defined, the root mount will be autodetected
autodetect_root_dm = "bool"  # Whether or not to try to autodetect device-mapper partitions
autodetect_root_luks = "bool"  # Whether or not to try to autodetect LUKS partitions
autodetect_root_lvm = "bool"  # Whether or not to try to autodetect LVM partitions
autodetect_root_raid = "bool"  # Whether or not to try to autodetect MDRAID partitions
autodetect_init_mount = "bool"  # Adds a late_mount for the init target if it exists under a mount on the host
resolve_root_dev = "bool"  # Whether or not to attempt resolve the root device source
_mounts = "dict"  # The mounts information
_vblk_info = "dict"  # Virtual block device information
_blkid_info = "dict"  # The blkid information

# Define the base of the root mount
[mounts.root]
options = ['ro']
destination = "/target_rootfs"

# Define the default mounts
# The format is mounts.mount where the mount is the name of the mount
# Alternatively, the destination option can be used to define the mount point

[mounts.proc]
type = "proc"
path = "proc"
options = ['nodev', 'noexec', 'nosuid']
base_mount = true

[mounts.sys]
type = "sysfs"
path = "sysfs"
options = ['nodev', 'noexec', 'nosuid']
base_mount = true

[mounts.dev]
type = "devtmpfs"
path = "devtmpfs"
options = ['nosuid', 'mode=0755']
base_mount = true

[mounts.run]
type = "tmpfs"
path = "tmpfs"
base_mount = true<|MERGE_RESOLUTION|>--- conflicted
+++ resolved
@@ -34,11 +34,7 @@
 "ugrd.fs.mounts" = [ "mount_base" ]
 
 [imports.init_early]
-<<<<<<< HEAD
-"ugrd.fs.mounts" = [ "remake_mountpoints", "mount_fstab" ]
-=======
 "ugrd.fs.mounts" = [ "mount_fstab" ]
->>>>>>> e519f9e4
 
 [imports.functions]
 "ugrd.fs.mounts" = [ "mount_root" ]
