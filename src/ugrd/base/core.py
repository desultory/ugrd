--- conflicted
+++ resolved
@@ -1,9 +1,5 @@
 __author__ = 'desultory'
-<<<<<<< HEAD
-__version__ = '3.5.0'
-=======
 __version__ = '3.8.0'
->>>>>>> e519f9e4
 
 from pathlib import Path
 from typing import Union
@@ -106,11 +102,7 @@
         out_path = self._get_build_path(str(xz_dependency).replace('.xz', ''))
         if not out_path.parent.is_dir():
             self.logger.debug("Creating parent directory: %s" % out_path.parent)
-<<<<<<< HEAD
-            self._mkdir(out_path.parent)
-=======
             self._mkdir(out_path.parent, resolve_build=False)
->>>>>>> e519f9e4
         with out_path.open('wb') as out_file:
             out_file.write(decompress(xz_dependency.read_bytes()))
             self.logger.info("[xz] Decompressed '%s' to: %s" % (xz_dependency, out_path))
@@ -294,26 +286,6 @@
 
 
 def _process_xz_dependencies_multi(self, dependency: Union[Path, str]) -> None:
-<<<<<<< HEAD
-    """
-    Checks that the file is a xz file, and adds it to the xz dependencies list.
-    !! Resolves symlinks implicitly !!
-    """
-    if not isinstance(dependency, Path):
-        dependency = Path(dependency)
-
-    if not dependency.exists():
-        raise FileNotFoundError("XZ dependency does not exist: %s" % dependency)
-
-    if dependency.suffix != '.xz':
-        self.logger.warning("XZ dependency missing xz extension: %s" % dependency)
-
-    self['xz_dependencies'].append(dependency)
-
-
-def _process_gz_dependencies_multi(self, dependency: Union[Path, str]) -> None:
-=======
->>>>>>> e519f9e4
     """
     Checks that the file is a xz file, and adds it to the xz dependencies list.
     !! Resolves symlinks implicitly !!
