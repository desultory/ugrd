[build-system]
requires = ["setuptools>=61.0"]
build-backend = "setuptools.build_meta"

[project]
name = "ugrd"
<<<<<<< HEAD
version = "1.29.0"
=======
version = "1.28.2"
>>>>>>> 93253d4e
authors = [
  { name="Desultory", email="dev@pyl.onl" },
]
description = "Microgram Ramdisk, a simple initramfs generator using TOML defitions."
readme = "readme.md"
requires-python = ">=3.11"
classifiers = [
    "Programming Language :: Python :: 3",
    "License :: OSI Approved :: GNU General Public License v2 (GPLv2)",
    "Operating System :: OS Independent",
]

dependencies = [
    "zenlib >= 3.0.2",
    "pycpio >= 1.4.0"
]

[options]
include_package_data = true

[project.scripts]
ugrd = "ugrd.main:main"

[project.urls]
Homepage = "https://github.com/desultory/ugrd"
Issues = "https://github.com/desultory/ugrd/issues"<|MERGE_RESOLUTION|>--- conflicted
+++ resolved
@@ -4,11 +4,8 @@
 
 [project]
 name = "ugrd"
-<<<<<<< HEAD
 version = "1.29.0"
-=======
-version = "1.28.2"
->>>>>>> 93253d4e
+
 authors = [
   { name="Desultory", email="dev@pyl.onl" },
 ]
